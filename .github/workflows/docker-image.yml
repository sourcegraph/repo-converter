--- conflicted
+++ resolved
@@ -28,11 +28,7 @@
             type=ref,event=pr,priority=1900
             type=ref,event=branch,priority=1800
             type=raw,value=insiders
-<<<<<<< HEAD
-            type=raw,value=insiders-$(date +%Y-%m-%d--%H-%M-%S)
-=======
             type=raw,value=insiders-{{date 'YYYY-MM-DD-HH-mm-ss'}}
->>>>>>> 73f5f18c
             type=sha
 
       - name: Set up Docker Buildx
